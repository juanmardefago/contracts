const GNS = artifacts.require('GNS')
const GraphToken = artifacts.require('GraphToken')
const MultiSigWallet = artifacts.require('MultiSigWallet')
const RewardsManager = artifacts.require('RewardsManager')
const ServiceRegistry = artifacts.require('ServiceRegistry')
const Staking = artifacts.require('Staking')

const BN = web3.utils.BN

/**
 * @dev Parameters used in deploying the contracts.
 */
<<<<<<< HEAD
const initialSupply = new BN("10000000000000000000000000"), // 10,000,000 * 10^18  total supply of Graph Tokens at time of deployment
  minimumCurationStakingAmount = new BN("100000000000000000000"), // 100 * 10^18 minimum amount allowed to be staked by Market Curators
  defaultReserveRatio = 500000, // reserve ratio (percent as PPM)
  minimumIndexingStakingAmount = new BN("100000000000000000000"), // 100 * 10^18 minimum amount allowed to be staked by Indexing Nodes
=======
const initialSupply = new BN('10000000000000000000000000'), // total supply of Graph Tokens at time of deployment
  minimumCurationStakingAmount = new BN('100000000000000000000'), // minimum amount allowed to be staked by Market Curators
  defaultReserveRatio = 500000, // reserve ratio (percent as PPM)
  minimumIndexingStakingAmount = new BN('100000000000000000000'), // minimum amount allowed to be staked by Indexing Nodes
>>>>>>> 38114504
  maximumIndexers = 10, // maximum number of Indexing Nodes staked higher than stake to consider
  slashingPercent = 10, // percent of stake to slash in successful dispute
  thawingPeriod = 60 * 60 * 24 * 7, // amount of seconds to wait until indexer can finish stake logout
  multiSigRequiredVote = 0, // votes required (setting a required amount here will override a formula used later)
  multiSigOwners = [] // add addresses of the owners of the multisig contract here

let deployed = {} // store deployed contracts in a JSON object
let simpleGraphTokenGovernorAddress

module.exports = (deployer, network, accounts) => {
  // Simple deployment means we do not use the multisig wallet for deployment
  if (network === 'simpleRopsten' || network === 'simpleDevelopment') {
    // governor NOTE - Governor of GraphToken is accounts[1], NOT accounts[0], because of a require statement in GraphToken.sol
    simpleGraphTokenGovernorAddress = accounts[1]
    let deployAddress = accounts[0]
    deployer.deploy(
      GraphToken,
      simpleGraphTokenGovernorAddress,
      initialSupply // initial supply
    )

    // Deploy Staking contract using deployed GraphToken address + constants defined above
      .then(deployedGraphToken => {
        deployed.GraphToken = deployedGraphToken
        return deployer.deploy(
          Staking,
          deployAddress, // <address> governor
          minimumCurationStakingAmount, // <uint256> minimumCurationStakingAmount
          defaultReserveRatio, // <uint256> defaultReserveRatio
          minimumIndexingStakingAmount, // <uint256> minimumIndexingStakingAmount
          maximumIndexers, // <uint256> maximumIndexers
          slashingPercent, // <uint256> slashingPercent
          0, // <uint256> thawingPeriod NOTE - NO THAWING PERIOD
          deployed.GraphToken.address // <address> token
        )
      })
      .catch(err => {
        console.log('There was an error with deploy: ', err)
      })
      /** @notice From this point on, the order of deployment does not matter. */
      // Deploy RewardsManager contract with MultiSigWallet as the `governor`
      .then(deployedStaking => {
        deployed.Staking = deployedStaking
        return deployer.deploy(
          RewardsManager,
          deployAddress, // <address> governor
        )
      })
      .catch(err => {
        console.log('There was an error with deploy: ', err)
      })

      // Deploy ServiceRegistry contract with MultiSigWallet as the `governor`
      .then(deployedRewardsManager => {
        deployed.RewardsManager = deployedRewardsManager
        return deployer.deploy(
          ServiceRegistry,
          deployAddress, // <address> governor
        )
      })
      .catch(err => {
        console.log('There was an error with deploy: ', err)
      })

      // Deploy ServiceRegistry contract with MultiSigWallet as the `governor`
      .then(deployedServiceRegistry => {
        deployed.ServiceRegistry = deployedServiceRegistry
        return deployer.deploy(
          GNS,
          deployAddress, // <address> governor
        )
      })
      .catch(err => {
        console.log('There was an error with deploy: ', err)
      })

      // All contracts have been deployed and we log the total
      .then(deployedGNS => {
        deployed.GNS = deployedGNS
        console.log('\n')
        console.log('SIMPLE GOVERNOR ADDRESS: ', simpleGraphTokenGovernorAddress)
        console.log('GRAPH TOKEN ADDRESS: ', deployed.GraphToken.address)
        console.log('STAKING ADDRESS: ', deployed.Staking.address)
        console.log('REWARDS MANAGER ADDRESS: ', deployed.RewardsManager.address)
        console.log('Service Registry: ', deployed.ServiceRegistry.address)
        console.log('GNS: ', deployed.GNS.address)
        console.log(`Deployed ${Object.entries(deployed).length} contracts.`)
        console.log('HAHAH')
        console.log(web3.eth.getAccounts())
      })
      .catch(err => {
        console.log('There was an error with deploy: ', err)
      })
  } else {
    // We need the Multisig contract address to set as governor for all upgradable contracts
    deployer.deploy(
      MultiSigWallet,
      multiSigOwners.concat(accounts), // owners
      multiSigRequiredVote || // require number of votes set above or
      (Math.floor(accounts.length / 2) + 1 || 1) // require a majority
    )

    // Deploy the GraphToken contract before deploying the Staking contract
      .then(deployedMultiSigWallet => {
        deployed.MultiSigWallet = deployedMultiSigWallet
        return deployer.deploy(
          GraphToken,
          deployed.MultiSigWallet.address, // governor
          initialSupply // initial supply
        )
      })
      .catch(err => {
        console.log('There was an error with deploy: ', err)
      })

      // Deploy Staking contract using deployed GraphToken address + constants defined above
      .then(deployedGraphToken => {
        deployed.GraphToken = deployedGraphToken
        return deployer.deploy(
          Staking,
          deployed.MultiSigWallet.address, // <address> governor
          minimumCurationStakingAmount, // <uint256> minimumCurationStakingAmount
          defaultReserveRatio, // <uint256> defaultReserveRatio
          minimumIndexingStakingAmount, // <uint256> minimumIndexingStakingAmount
          maximumIndexers, // <uint256> maximumIndexers
          slashingPercent, // <uint256> slashingPercent
          thawingPeriod, // <uint256> thawingPeriod
          deployed.GraphToken.address // <address> token
        )
      })
      .catch(err => {
        console.log('There was an error with deploy: ', err)
      })
      /** @notice From this point on, the order of deployment does not matter. */
      // Deploy RewardsManager contract with MultiSigWallet as the `governor`
      .then(deployedStaking => {
        deployed.Staking = deployedStaking
        return deployer.deploy(
          RewardsManager,
          deployed.MultiSigWallet.address, // <address> governor
        )
      })
      .catch(err => {
        console.log('There was an error with deploy: ', err)
      })

      // Deploy ServiceRegistry contract with MultiSigWallet as the `governor`
      .then(deployedRewardsManager => {
        deployed.RewardsManager = deployedRewardsManager
        return deployer.deploy(
          ServiceRegistry,
          deployed.MultiSigWallet.address, // <address> governor
        )
      })
      .catch(err => {
        console.log('There was an error with deploy: ', err)
      })

      // Deploy ServiceRegistry contract with MultiSigWallet as the `governor`
      .then(deployedServiceRegistry => {
        deployed.ServiceRegistry = deployedServiceRegistry
        return deployer.deploy(
          GNS,
          deployed.MultiSigWallet.address, // <address> governor
        )
      })
      .catch(err => {
        console.log('There was an error with deploy: ', err)
      })
      // All contracts have been deployed and we log the total
      .then(deployedGNS => {
        deployed.GNS = deployedGNS
        console.log('\n')
        console.log('MULTISIG ADDRESS: ', deployed.MultiSigWallet.address)
        console.log('GRAPH TOKEN ADDRESS: ', deployed.GraphToken.address)
        console.log('STAKING ADDRESS: ', deployed.Staking.address)
        console.log('REWARDS MANAGER ADDRESS: ', deployed.RewardsManager.address)
        console.log('Service Registry: ', deployed.ServiceRegistry.address)
        console.log('GNS: ', deployed.GNS.address)
        console.log(`Deployed ${Object.entries(deployed).length} contracts.`)
      })
      .catch(err => {
        console.log('There was an error with deploy: ', err)
      })
  }
}<|MERGE_RESOLUTION|>--- conflicted
+++ resolved
@@ -10,17 +10,10 @@
 /**
  * @dev Parameters used in deploying the contracts.
  */
-<<<<<<< HEAD
 const initialSupply = new BN("10000000000000000000000000"), // 10,000,000 * 10^18  total supply of Graph Tokens at time of deployment
   minimumCurationStakingAmount = new BN("100000000000000000000"), // 100 * 10^18 minimum amount allowed to be staked by Market Curators
   defaultReserveRatio = 500000, // reserve ratio (percent as PPM)
   minimumIndexingStakingAmount = new BN("100000000000000000000"), // 100 * 10^18 minimum amount allowed to be staked by Indexing Nodes
-=======
-const initialSupply = new BN('10000000000000000000000000'), // total supply of Graph Tokens at time of deployment
-  minimumCurationStakingAmount = new BN('100000000000000000000'), // minimum amount allowed to be staked by Market Curators
-  defaultReserveRatio = 500000, // reserve ratio (percent as PPM)
-  minimumIndexingStakingAmount = new BN('100000000000000000000'), // minimum amount allowed to be staked by Indexing Nodes
->>>>>>> 38114504
   maximumIndexers = 10, // maximum number of Indexing Nodes staked higher than stake to consider
   slashingPercent = 10, // percent of stake to slash in successful dispute
   thawingPeriod = 60 * 60 * 24 * 7, // amount of seconds to wait until indexer can finish stake logout
