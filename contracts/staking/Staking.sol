--- conflicted
+++ resolved
@@ -53,12 +53,6 @@
             // (a) get free memory pointer
             let ptr := mload(0x40)
 
-<<<<<<< HEAD
-    /**
-     * @dev Emitted when `indexer` set `operator` access.
-     */
-    event SetOperator(address indexed indexer, address indexed operator, bool allowed);
-=======
             // (b) get address of the implementation
             // CAREFUL here: this only works because extensionImpl is the first variable in this slot
             // (otherwise we may have to apply an offset)
@@ -66,7 +60,6 @@
 
             // (1) copy incoming call data
             calldatacopy(ptr, 0, calldatasize())
->>>>>>> 5ca96949
 
             // (2) forward call to logic contract
             let result := delegatecall(gas(), impl, ptr, calldatasize(), 0, 0)
@@ -228,17 +221,6 @@
     }
 
     /**
-     * @notice Set an address as allowed asset holder.
-     * @param _assetHolder Address of allowed source for state channel funds
-     * @param _allowed True if asset holder is allowed
-     */
-    function setAssetHolder(address _assetHolder, bool _allowed) external override onlyGovernor {
-        require(_assetHolder != address(0), "!assetHolder");
-        __assetHolders[_assetHolder] = _allowed;
-        emit AssetHolderUpdate(msg.sender, _assetHolder, _allowed);
-    }
-
-    /**
      * @notice Authorize or unauthorize an address to be an operator for the caller.
      * @param _operator Address to authorize or unauthorize
      * @param _allowed Whether the operator is authorized or not
@@ -361,11 +343,13 @@
 
     /**
      * @notice Collect query fees from state channels and assign them to an allocation.
-     * Funds received are only accepted from a valid sender.
      * @dev To avoid reverting on the withdrawal from channel flow this function will:
-     * 1) Accept calls with zero tokens.
-     * 2) Accept calls after an allocation passed the dispute period, in that case, all
-     *    the received tokens are burned.
+     * 1) Accept calls with zero tokens (in which case no event will be emitted).
+     * 2) Accept calls after an allocation is past the dispute period.
+     *    WARNING: If this is called after the dispute period, the received tokens are burned.
+     *    Callers should ensure that this is called well before the end of the dispute window,
+     *    before the allocation is finalized, to avoid issues if the transaction is confirmed
+     *    later and this causes the tokens to be burnt.
      * @param _tokens Amount of tokens to collect
      * @param _allocationID Allocation where the tokens will be assigned
      */
@@ -373,16 +357,15 @@
         // Allocation identifier validation
         require(_allocationID != address(0), "!alloc");
 
-<<<<<<< HEAD
-    /**
-     * @dev Return if allocationID is used.
-=======
-        // The contract caller must be an authorized asset holder
-        require(__assetHolders[msg.sender] == true, "!assetHolder");
-
         // Allocation must exist
         AllocationState allocState = _getAllocationState(_allocationID);
         require(allocState != AllocationState.Null, "!collect");
+
+        // If the query fees are zero, we don't want to revert
+        // but we also don't need to do anything, so just return
+        if (_tokens == 0) {
+            return;
+        }
 
         // Get allocation
         Allocation storage alloc = __allocations[_allocationID];
@@ -390,41 +373,38 @@
         uint256 curationFees = 0;
         bytes32 subgraphDeploymentID = alloc.subgraphDeploymentID;
 
-        // Process query fees only if non-zero amount
-        if (queryFees > 0) {
-            // Pull tokens to collect from the authorized sender
-            IGraphToken graphToken = graphToken();
-            TokenUtils.pullTokens(graphToken, msg.sender, _tokens);
-
-            // -- Collect protocol tax --
-            // If the Allocation is not active or closed we are going to charge a 100% protocol tax
-            uint256 usedProtocolPercentage = (allocState == AllocationState.Active ||
-                allocState == AllocationState.Closed)
-                ? __protocolPercentage
-                : MAX_PPM;
-            uint256 protocolTax = _collectTax(graphToken, queryFees, usedProtocolPercentage);
-            queryFees = queryFees.sub(protocolTax);
-
-            // -- Collect curation fees --
-            // Only if the subgraph deployment is curated
-            curationFees = _collectCurationFees(
-                graphToken,
-                subgraphDeploymentID,
-                queryFees,
-                __curationPercentage
-            );
-            queryFees = queryFees.sub(curationFees);
-
-            // Add funds to the allocation
-            alloc.collectedFees = alloc.collectedFees.add(queryFees);
-
-            // When allocation is closed redirect funds to the rebate pool
-            // This way we can keep collecting tokens even after the allocation is closed and
-            // before it gets to the finalized state.
-            if (allocState == AllocationState.Closed) {
-                Rebates.Pool storage rebatePool = __rebates[alloc.closedAtEpoch];
-                rebatePool.fees = rebatePool.fees.add(queryFees);
-            }
+        // Pull tokens to collect from the authorized sender
+        IGraphToken graphToken = graphToken();
+        TokenUtils.pullTokens(graphToken, msg.sender, _tokens);
+
+        // -- Collect protocol tax --
+        // If the Allocation is not active or closed we are going to charge a 100% protocol tax
+        uint256 usedProtocolPercentage = (allocState == AllocationState.Active ||
+            allocState == AllocationState.Closed)
+            ? __protocolPercentage
+            : MAX_PPM;
+        uint256 protocolTax = _collectTax(graphToken, queryFees, usedProtocolPercentage);
+        queryFees = queryFees.sub(protocolTax);
+
+        // -- Collect curation fees --
+        // Only if the subgraph deployment is curated
+        curationFees = _collectCurationFees(
+            graphToken,
+            subgraphDeploymentID,
+            queryFees,
+            __curationPercentage
+        );
+        queryFees = queryFees.sub(curationFees);
+
+        // Add funds to the allocation
+        alloc.collectedFees = alloc.collectedFees.add(queryFees);
+
+        // When allocation is closed redirect funds to the rebate pool
+        // This way we can keep collecting tokens even after the allocation is closed and
+        // before it gets to the finalized state.
+        if (allocState == AllocationState.Closed) {
+            Rebates.Pool storage rebatePool = __rebates[alloc.closedAtEpoch];
+            rebatePool.fees = rebatePool.fees.add(queryFees);
         }
 
         emit AllocationCollected(
@@ -465,7 +445,6 @@
 
     /**
      * @notice Return if allocationID is used.
->>>>>>> 5ca96949
      * @param _allocationID Address used as signer by the indexer for an allocation
      * @return True if allocationID already used
      */
@@ -602,71 +581,6 @@
     }
 
     /**
-<<<<<<< HEAD
-     * @notice Collect query fees from state channels and assign them to an allocation.
-     * To avoid reverting on the withdrawal from channel flow this function will:
-     * 1) Accept calls with zero tokens (in which case no event will be emitted).
-     * 2) Accept calls after an allocation is past the dispute period.
-     *    WARNING: If this is called after the dispute period, the received tokens are burned.
-     *    Callers should ensure that this is called well before the end of the dispute window,
-     *    before the allocation is finalized, to avoid issues if the transaction is confirmed
-     *    later and this causes the tokens to be burnt.
-     * @param _tokens Amount of tokens to collect
-     * @param _allocationID Allocation where the tokens will be assigned
-     */
-    function collect(uint256 _tokens, address _allocationID) external override {
-        // Allocation identifier validation
-        require(_allocationID != address(0), "!alloc");
-
-        // Allocation must exist
-        AllocationState allocState = _getAllocationState(_allocationID);
-        require(allocState != AllocationState.Null, "!collect");
-
-        // If the query fees are zero, we don't want to revert
-        // but we also don't need to do anything, so just return
-        if (_tokens == 0) {
-            return;
-        }
-        // Get allocation
-        Allocation storage alloc = allocations[_allocationID];
-        uint256 queryFees = _tokens;
-        uint256 curationFees = 0;
-        bytes32 subgraphDeploymentID = alloc.subgraphDeploymentID;
-
-        // Pull tokens to collect from the authorized sender
-        IGraphToken graphToken = graphToken();
-        TokenUtils.pullTokens(graphToken, msg.sender, _tokens);
-
-        // -- Collect protocol tax --
-        // If the Allocation is not active or closed we are going to charge a 100% protocol tax
-        uint256 usedProtocolPercentage = (allocState == AllocationState.Active ||
-            allocState == AllocationState.Closed)
-            ? protocolPercentage
-            : MAX_PPM;
-        uint256 protocolTax = _collectTax(graphToken, queryFees, usedProtocolPercentage);
-        queryFees = queryFees.sub(protocolTax);
-
-        // -- Collect curation fees --
-        // Only if the subgraph deployment is curated
-        curationFees = _collectCurationFees(
-            graphToken,
-            subgraphDeploymentID,
-            queryFees,
-            curationPercentage
-        );
-        queryFees = queryFees.sub(curationFees);
-
-        // Add funds to the allocation
-        alloc.collectedFees = alloc.collectedFees.add(queryFees);
-
-        // When allocation is closed redirect funds to the rebate pool
-        // This way we can keep collecting tokens even after the allocation is closed and
-        // before it gets to the finalized state.
-        if (allocState == AllocationState.Closed) {
-            Rebates.Pool storage rebatePool = rebates[alloc.closedAtEpoch];
-            rebatePool.fees = rebatePool.fees.add(queryFees);
-        }
-=======
      * @dev Internal: Set the thawing period for unstaking.
      * @param _thawingPeriod Period in blocks to wait for token withdrawals after unstaking
      */
@@ -697,7 +611,6 @@
         __protocolPercentage = _percentage;
         emit ParameterUpdated("protocolPercentage");
     }
->>>>>>> 5ca96949
 
     /**
      * @dev Internal: Set the period in epochs that need to pass before fees in rebate pool can be claimed.
@@ -853,7 +766,7 @@
 
         // Creates an allocation
         // Allocation identifiers are not reused
-        // Anyone can send collected funds to the allocation using collect()
+        // Anyone can send collected funds to the allocation using collect()g
         Allocation memory alloc = Allocation(
             _indexer,
             _subgraphDeploymentID,
