--- conflicted
+++ resolved
@@ -1,18 +1,10 @@
 # @graphprotocol/contracts
 
-<<<<<<< HEAD
-## 7.0.0
-
-### Major Changes
-
-- 9686ce1: Add Horizon staking interface
-=======
 ## 6.3.0
 
 ### Minor Changes
 
 - Remove restriction that prevented closing allocations older than 1 epoch.
->>>>>>> 18e1486e
 
 ## 6.2.1
 
